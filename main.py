--- conflicted
+++ resolved
@@ -171,40 +171,6 @@
     return advantages, advantages + values  # advantages + values = returns
 
 
-<<<<<<< HEAD
-SEED = 7
-key = jax.random.key(SEED)
-env = gym.make("CartPole-v1")
-model = Model(4, 128, 2)
-optimizer = nnx.Optimizer(
-    model,
-    optax.chain(
-        optax.clip_by_global_norm(0.5),
-        optax.adamw(1e-3),
-    ),
-)  # reference sharing
-
-value_and_grad_loss_fn = nnx.value_and_grad(loss_fn)
-
-for iteration in range(ITERATIONS):
-    print(f"{iteration=}")
-    observations = []
-    value_estimates = []
-    actions = []
-    actions_log_probs = []
-    rewards = []
-    dones = []
-
-    done_rewards = []
-
-    # single actor for now so no loop
-    # Run policy πθold in environment for T timesteps
-    observation, _ = env.reset()
-    for step in tqdm(range(MAX_STEPS)):
-        key, subkey = jax.random.split(key)
-        action, log_probs, value = get_action_logprobs_value(model, observation, subkey)
-        action, value = action.item(), value.item()
-=======
 def step_once(carry, _):
     key, model_state, env_state, last_observation = carry
     model = nnx.merge(*model_state)
@@ -223,14 +189,11 @@
         reward,
         jnp.where(done, 1, 0),
     )
->>>>>>> 19314917
 
 
 @partial(jax.shard_map, mesh=mesh, in_specs=(P("x"), None), out_specs=(P("x"), P("x")), check_vma=False)
-def collect_experience(key, model_state):
-    key = key[0]
-    print(key)
-
+def collect_experience(keys, model_state):
+    key = keys[0]  # keys was (1,)
     observation, env_state = vmap_reset(jax.random.split(key, NUM_ENVS_PER_DEVICE), env_params)
     env_state = jax.lax.pvary(env_state, "x")
 
@@ -254,9 +217,6 @@
 
     last_value = get_value(nnx.merge(*model_state), last_observation).flatten()  # one more required for gae's deltas
 
-<<<<<<< HEAD
-    print("iter mean return", jnp.mean(returns))
-=======
     # Compute advantage estimates Â_1,..., Â_T
     advantages, returns = calculate_gae_returns(rewards, values, dones, last_value)  # (T, N)
 
@@ -276,7 +236,6 @@
     )  # (NUM_ENVS * NUM_STEPS, *)
 
     jax.debug.print("iter mean return: {r}", r=jnp.mean(returns))
->>>>>>> 19314917
 
     # Optimize surrogate L wrt θ, with K epochs and minibatch size M ≤NT
     def one_epoch(carry, epoch):
@@ -301,17 +260,6 @@
                 returns[batch_idxs],
             )
 
-<<<<<<< HEAD
-# EVAL
-env = gym.make("CartPole-v1", render_mode="human")
-observation, _ = env.reset(seed=42)
-for _ in range(1000):
-    key, subkey = jax.random.split(key)
-    action = get_action(model, observation, subkey).item()
-    observation, reward, terminated, truncated, _ = env.step(action)
-    if terminated or truncated:
-        observation, _ = env.reset()
-=======
             # pure optax update
             current_params = nnx.state(model, nnx.Param)
             updates, optimizer_state = OPTIMIZER.update(grads, optimizer_state, current_params)
@@ -348,6 +296,5 @@
         observation, reward, terminated, truncated, _ = env.step(action)
         if terminated or truncated:
             observation, _ = env.reset()
->>>>>>> 19314917
 
     env.close()